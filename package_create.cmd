--- conflicted
+++ resolved
@@ -1,12 +1,7 @@
-@echo off
-
-del *.nupkg
-del /s /q src\Mongo2Go\bin\*
-
-dotnet build -c Release
-<<<<<<< HEAD
-nuget pack Mongo2Go.nuspec
-
-=======
-nuget pack Mongo2Go.nuspec
->>>>>>> d621a4f9
+@echo off
+
+del *.nupkg
+del /s /q src\Mongo2Go\bin\*
+
+dotnet build -c Release
+nuget pack Mongo2Go.nuspec
--- conflicted
+++ resolved
@@ -14,15 +14,9 @@
   - dotnet --info
   - dotnet restore
   - dotnet build
-<<<<<<< HEAD
-  # builds get stuck?!
-  #- dotnet test src/Mongo2GoTests 
-
-=======
   # see https://github.com/Mongo2Go/Mongo2Go/issues/65
   # - dotnet test src/Mongo2GoTests --diag
   # - echo *** Test finished ***
->>>>>>> d621a4f9
 for:
 -
   branches:
